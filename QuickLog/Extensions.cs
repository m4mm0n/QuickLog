--- conflicted
+++ resolved
@@ -28,19 +28,6 @@
         return r.Replace(filename, "");
     }
 
-<<<<<<< HEAD
-    public static string ReplaceInvalidPathChars(this string path)
-    {
-        // Get invalid characters for paths
-        var invalidChars = Path.GetInvalidPathChars();
-
-        // Create regex to match invalid characters
-        var regex = new Regex($"[{Regex.Escape(new string(invalidChars))}]");
-
-        return regex.Replace(path, "");
-    }
-
-=======
     /// <summary>
     /// Ensures that <paramref name="value"/> is not <see langword="null"/> and returns the validated value
     /// </summary>
@@ -55,5 +42,16 @@
         string? errorMessage = null)
         where T : class =>
         value is null ? throw new ArgumentNullException(name, errorMessage) : value;
->>>>>>> a9c4a324
+
+    public static string ReplaceInvalidPathChars(this string path)
+    {
+        // Get invalid characters for paths
+        var invalidChars = Path.GetInvalidPathChars();
+
+        // Create regex to match invalid characters
+        var regex = new Regex($"[{Regex.Escape(new string(invalidChars))}]");
+
+        return regex.Replace(path, "");
+    }
+
 }